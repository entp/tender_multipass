require 'openssl'

module Tender
  class MultiPass
    class << self
      attr_accessor :site_key
      attr_accessor :support_domain
      attr_accessor :cookie_domain
    end

    attr_reader :user

    def initialize(user)
      @user = user
    end

    # Sets tender cookie values on the given cookie jar.
<<<<<<< HEAD
    def create(cookies, options = {})
=======
    def create(cookies, options = {}, name_field = nil)
>>>>>>> 14142d6f
      return nil if self.class.site_key.nil?
      expires = (options.delete(:expires) || 1.week.from_now).to_i # we want unix time
      cookies[:tender_email]   = cookie_value(@user.email)
      cookies[:tender_expires] = cookie_value(expires)

<<<<<<< HEAD
      # Optionally set the user's name. This is also signed.
      if options[:name_field]
        options[:name] = @user.send(options[:name_field])
      end
      options.each do |key, value|
        cookies[:"tender_#{key}"] = cookie_value(value)
      end
      cookies[:tender_hash]    = cookie_value(expiring_token(expires, options[:name]))
=======
      options.each do |key, value|
        cookies[:"tender_#{key}"] = cookie_value(value)
      end

      if name_field
        name_field             = @user.send(name_field)
        cookies[:tender_name]  = cookie_value(name_field)
      end

      cookies[:tender_hash]    = cookie_value(expiring_token(expires, name_field))
>>>>>>> 14142d6f
      cookies
    end

    def expiring_token(expires, name_field=nil)
      generate_hmac([self.class.support_domain, @user.email, expires, name_field].compact.join("/"))
    end

    def expire(cookies)
<<<<<<< HEAD
      [:tender_email, :tender_expires, :tender_hash].each do |key|
=======
      [:tender_email, :tender_expires, :tender_hash, :tender_name].each do |key|
>>>>>>> 14142d6f
        cookies.delete key, :domain => self.class.cookie_domain
      end
    end

  protected
    def cookie_value(value)
      { :value => value.to_s, :domain => self.class.cookie_domain }
    end

    def generate_hmac(string)
      OpenSSL::HMAC.hexdigest(OpenSSL::Digest::Digest.new("SHA1"), self.class.site_key, string)
    end
  end
end<|MERGE_RESOLUTION|>--- conflicted
+++ resolved
@@ -15,17 +15,12 @@
     end
 
     # Sets tender cookie values on the given cookie jar.
-<<<<<<< HEAD
     def create(cookies, options = {})
-=======
-    def create(cookies, options = {}, name_field = nil)
->>>>>>> 14142d6f
       return nil if self.class.site_key.nil?
       expires = (options.delete(:expires) || 1.week.from_now).to_i # we want unix time
       cookies[:tender_email]   = cookie_value(@user.email)
       cookies[:tender_expires] = cookie_value(expires)
 
-<<<<<<< HEAD
       # Optionally set the user's name. This is also signed.
       if options[:name_field]
         options[:name] = @user.send(options[:name_field])
@@ -34,18 +29,6 @@
         cookies[:"tender_#{key}"] = cookie_value(value)
       end
       cookies[:tender_hash]    = cookie_value(expiring_token(expires, options[:name]))
-=======
-      options.each do |key, value|
-        cookies[:"tender_#{key}"] = cookie_value(value)
-      end
-
-      if name_field
-        name_field             = @user.send(name_field)
-        cookies[:tender_name]  = cookie_value(name_field)
-      end
-
-      cookies[:tender_hash]    = cookie_value(expiring_token(expires, name_field))
->>>>>>> 14142d6f
       cookies
     end
 
@@ -54,11 +37,7 @@
     end
 
     def expire(cookies)
-<<<<<<< HEAD
-      [:tender_email, :tender_expires, :tender_hash].each do |key|
-=======
       [:tender_email, :tender_expires, :tender_hash, :tender_name].each do |key|
->>>>>>> 14142d6f
         cookies.delete key, :domain => self.class.cookie_domain
       end
     end
