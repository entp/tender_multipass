--- conflicted
+++ resolved
@@ -35,7 +35,6 @@
 
     # Sets tender cookie values on the given cookie jar.
     def create(cookies, options = {})
-<<<<<<< HEAD
       raise NotImplementedError
     end
 
@@ -62,6 +61,9 @@
       return nil if self.class.superclass.site_key.nil?
       expires = (options.delete(:expires) || 1.week.from_now).to_i
       options[:email] ||= @user.email
+      if options[:name_field]
+        options[:name] ||= @user.send(options[:name_field])
+      end
       options.each do |key, value|
         cookies[:"tender_#{key}"] = cookie_value(value)
       end
@@ -77,33 +79,8 @@
     end
 
     def expire(cookies)
-      [:tender_email, :tender_expires, :tender_hash].each do |key|
+      [:tender_email, :tender_expires, :tender_hash, :tender_name].each do |key|
         cookies.delete key, :domain => self.class.superclass.cookie_domain
-=======
-      return nil if self.class.site_key.nil?
-      expires = (options.delete(:expires) || 1.week.from_now).to_i # we want unix time
-      cookies[:tender_email]   = cookie_value(@user.email)
-      cookies[:tender_expires] = cookie_value(expires)
-
-      # Optionally set the user's name. This is also signed.
-      if options[:name_field]
-        options[:name] = @user.send(options[:name_field])
-      end
-      options.each do |key, value|
-        cookies[:"tender_#{key}"] = cookie_value(value)
-      end
-      cookies[:tender_hash]    = cookie_value(expiring_token(expires, options[:name]))
-      cookies
-    end
-
-    def expiring_token(expires, name_field=nil)
-      generate_hmac([self.class.support_domain, @user.email, expires, name_field].compact.join("/"))
-    end
-
-    def expire(cookies)
-      [:tender_email, :tender_expires, :tender_hash, :tender_name].each do |key|
-        cookies.delete key, :domain => self.class.cookie_domain
->>>>>>> c5cfe3d5
       end
     end
 
