--- conflicted
+++ resolved
@@ -15,27 +15,20 @@
     end
 
     # Sets tender cookie values on the given cookie jar.
-<<<<<<< HEAD
-    def create(cookies, expires = nil, name_field = nil)
-=======
     def create(cookies, options = {})
->>>>>>> e63e1920
       return nil if self.class.site_key.nil?
       expires = (options.delete(:expires) || 1.week.from_now).to_i # we want unix time
       cookies[:tender_email]   = cookie_value(@user.email)
       cookies[:tender_expires] = cookie_value(expires)
-<<<<<<< HEAD
-      if name_field
-        name_field             = @user.send(name_field)
-        cookies[:tender_name]  = cookie_value(name_field)
+
+      # Optionally set the user's name. This is also signed.
+      if options[:name_field]
+        options[:name] = @user.send(options[:name_field])
       end
-      cookies[:tender_hash]    = cookie_value(expiring_token(expires, name_field))
-=======
-      cookies[:tender_hash]    = cookie_value(expiring_token(expires))
       options.each do |key, value|
         cookies[:"tender_#{key}"] = cookie_value(value)
       end
->>>>>>> e63e1920
+      cookies[:tender_hash]    = cookie_value(expiring_token(expires, options[:name]))
       cookies
     end
 
