require 'openssl'

module Tender
  class MultiPass
    class << self
      attr_accessor :site_key
      attr_accessor :support_domain
      attr_accessor :cookie_domain
    end

    attr_reader :user

    def initialize(user)
      @user = user
    end

    # Sets tender cookie values on the given cookie jar.
<<<<<<< HEAD
    def create(cookies, options = {})
=======
    def create(cookies, expires = nil, name_field = nil)
>>>>>>> 12bc2540
      return nil if self.class.site_key.nil?
      expires = (options.delete(:expires) || 1.week.from_now).to_i # we want unix time
      cookies[:tender_email]   = cookie_value(@user.email)
      cookies[:tender_expires] = cookie_value(expires)
<<<<<<< HEAD
      cookies[:tender_hash]    = cookie_value(expiring_token(expires))
      options.each do |key, value|
        cookies[:"tender_#{key}"] = cookie_value(value)
      end
=======
      if name_field
        name_field = cookies[:tender_name]  = cookie_value(@user.send(name_field))
      end
      cookies[:tender_hash]    = cookie_value(expiring_token(expires, name_field))
>>>>>>> 12bc2540
      cookies
    end

    def expiring_token(expires, name_field=nil)
      generate_hmac([self.class.support_domain, @user.email, expires, name_field].compact.join("/"))
    end

    def expire(cookies)
      [:tender_email, :tender_expires, :tender_hash].each do |key|
        cookies.delete key, :domain => self.class.cookie_domain
      end
    end

  protected
    def cookie_value(value)
      { :value => value.to_s, :domain => self.class.cookie_domain }
    end

    def generate_hmac(string)
      OpenSSL::HMAC.hexdigest(OpenSSL::Digest::Digest.new("SHA1"), self.class.site_key, string)
    end
  end
end<|MERGE_RESOLUTION|>--- conflicted
+++ resolved
@@ -15,26 +15,21 @@
     end
 
     # Sets tender cookie values on the given cookie jar.
-<<<<<<< HEAD
-    def create(cookies, options = {})
-=======
-    def create(cookies, expires = nil, name_field = nil)
->>>>>>> 12bc2540
+    def create(cookies, options = {}, name_field = nil)
       return nil if self.class.site_key.nil?
       expires = (options.delete(:expires) || 1.week.from_now).to_i # we want unix time
       cookies[:tender_email]   = cookie_value(@user.email)
       cookies[:tender_expires] = cookie_value(expires)
-<<<<<<< HEAD
-      cookies[:tender_hash]    = cookie_value(expiring_token(expires))
+
       options.each do |key, value|
         cookies[:"tender_#{key}"] = cookie_value(value)
       end
-=======
+
       if name_field
         name_field = cookies[:tender_name]  = cookie_value(@user.send(name_field))
       end
+
       cookies[:tender_hash]    = cookie_value(expiring_token(expires, name_field))
->>>>>>> 12bc2540
       cookies
     end
 
