module Tender
  module MultiPassMethods
<<<<<<< HEAD
    def tender_multipass(cookies, expires = nil, name_field = nil)
      Tender::MultiPass.new(self).create(cookies, expires, name_field)
=======
    module ClassMethods
      def tender_multipass(&block)
        block ? @tender_multipass = block : @tender_multipass
      end
    end

    def self.included(base)
      base.extend ClassMethods
    end

    def tender_multipass(cookies, options = {})
      default_options = \
        if multipass = self.class.tender_multipass
          multipass.call(self)
        else
          {}
        end

      if !options.is_a?(Hash)
        options = {:expires => options}
      end

      Tender::MultiPass.new(self).create(cookies, default_options.merge(options))
    end

    def tender_expire(cookies)
      Tender::MultiPass.new(self).expire(cookies)
>>>>>>> e63e1920
    end
  end
end<|MERGE_RESOLUTION|>--- conflicted
+++ resolved
@@ -1,9 +1,5 @@
 module Tender
   module MultiPassMethods
-<<<<<<< HEAD
-    def tender_multipass(cookies, expires = nil, name_field = nil)
-      Tender::MultiPass.new(self).create(cookies, expires, name_field)
-=======
     module ClassMethods
       def tender_multipass(&block)
         block ? @tender_multipass = block : @tender_multipass
@@ -31,7 +27,6 @@
 
     def tender_expire(cookies)
       Tender::MultiPass.new(self).expire(cookies)
->>>>>>> e63e1920
     end
   end
 end