--- conflicted
+++ resolved
@@ -39,7 +39,6 @@
   end
 
   def test_tender_email_cookie_is_set
-<<<<<<< HEAD
     assert_cookie @cookies[:tender_email], :value => @user.email, :domain => Tender::MultiPass.cookie_domain
   end
 
@@ -117,19 +116,12 @@
 
   def test_tender_expires_cookie_is_set
     assert_cookie @cookies[:tender_expires], :value => "1234", :domain => Tender::MultiPass.cookie_domain
-=======
-    assert_equal({:value => @user.email, :domain => Tender::MultiPass.cookie_domain}, @cookies[:tender_email])
-  end
-
-  def test_tender_expires_cookie_is_set
-    assert_equal({:value => "1234", :domain => Tender::MultiPass.cookie_domain},      @cookies[:tender_expires])
   end
   
   def test_tender_name_not_required
     @user.tender_multipass(@cookies, 1234)
     @user = Tender::TestUser.new("seaguy@hero.com")
     assert_nil @cookies[:tender_name]
->>>>>>> 12bc2540
   end
 
   def test_tender_hash_cookie_is_set
