require File.join(File.dirname(__FILE__), 'test_helper')

<<<<<<< HEAD
class TenderMultipassTest < Test::Unit::TestCase
  def setup
    Tender::MultiPass.backend = :hash
    @user    = Tender::TestUser.new("seaguy@hero.com")
    @cookies = {}
=======
module Tender
  class TestUser < Struct.new(:email, :name)
    include Tender::MultiPassMethods
  end

  class DefaultOptionUser < TestUser
    tender_multipass do |user|
      {:bar => 'foo'}
    end
  end

  MultiPass.site_key       = "abc"
  MultiPass.support_domain = "help.xoo.com"
  MultiPass.cookie_domain  = ".xoo.com"

  class TestCookieJar < Hash
    attr_reader :deleted_keys

    def delete(key, opts = {})
      @deleted_keys ||= {}
      @deleted_keys[key] = opts
    end
  end
end

class Test::Unit::TestCase
  def assert_cookie(cookie, expected)
    assert_equal expected, cookie
  end
end

class TenderMultipassTest < Test::Unit::TestCase
  def setup
    @user    = Tender::TestUser.new("seaguy@hero.com", "Joe Seaguy")
    @cookies = Tender::TestCookieJar.new 
>>>>>>> c5cfe3d5
    @user.tender_multipass(@cookies, 1234)
  end

  def test_tender_email_cookie_is_set
    assert_cookie @cookies[:tender_email], { :value => @user.email, :domain => Tender::MultiPass.cookie_domain }
  end

  def test_tender_email_custom_cookie_is_set
    @cookies = {}
    @user.tender_multipass(@cookies, :email => 'foo@bar.com')
    assert_equal @cookies[:tender_email], :value => 'foo@bar.com', :domain => Tender::MultiPass.cookie_domain
  end

  def test_tender_expires_cookie_is_set
    assert_cookie @cookies[:tender_expires], { :value => "1234", :domain => Tender::MultiPass.cookie_domain }
  end
  
  def test_tender_name_not_required
    @user = Tender::TestUser.new("seaguy@hero.com")
    @user.tender_multipass(@cookies, { :expires => 1234 })
    assert_nil @cookies[:tender_name]
  end

<<<<<<< HEAD
  def test_tender_hash_cookie_is_set
    digest = OpenSSL::Digest::Digest.new("SHA1")
    hash   = OpenSSL::HMAC.hexdigest(digest, Tender::MultiPass.site_key, "#{Tender::MultiPass.support_domain}/#{@user.email}/1234")
    assert_equal @cookies[:tender_hash], :value => hash, :domain => Tender::MultiPass.cookie_domain
  end

  def test_tender_hash_cookie_is_set_with_custom_email
    @cookies = {}
    @user.tender_multipass(@cookies, :expires => 1234, :email => "foo@bar.com")
    digest = OpenSSL::Digest::Digest.new("SHA1")
    hash   = OpenSSL::HMAC.hexdigest(digest, Tender::MultiPass.site_key, "#{Tender::MultiPass.support_domain}/foo@bar.com/1234")
    assert_equal @cookies[:tender_hash], :value => hash, :domain => Tender::MultiPass.cookie_domain
  end

  def test_tender_hash_cookie_is_set_with_name
    @cookies = {}
    @user.tender_multipass(@cookies, :expires => 1234, :name => 'jacob')
    digest = OpenSSL::Digest::Digest.new("SHA1")
    hash   = OpenSSL::HMAC.hexdigest(digest, Tender::MultiPass.site_key, "#{Tender::MultiPass.support_domain}/#{@user.email}/1234/jacob")
    assert_equal @cookies[:tender_hash], :value => hash, :domain => Tender::MultiPass.cookie_domain
=======
end

class TenderExpireTest < Test::Unit::TestCase
  def setup
    @user    = Tender::TestUser.new("seaguy@hero.com", "Sea Guy")
    @cookies = Tender::TestCookieJar.new 
    @user.tender_multipass(@cookies, { :expires => 1234, :name_field => :name })
    @user.tender_expire(@cookies)
  end

  def test_tender_email_cookie_is_cleared
    assert_cookie @cookies.deleted_keys[:tender_email], :domain => Tender::MultiPass.cookie_domain
  end

  def test_tender_expires_cookie_is_cleared
    assert_cookie @cookies.deleted_keys[:tender_expires], :domain => Tender::MultiPass.cookie_domain
  end

  def test_tender_hash_cookie_is_eaten
    assert_cookie @cookies.deleted_keys[:tender_hash], :domain => Tender::MultiPass.cookie_domain
  end
  
  def test_tender_name_cookie_is_eaten
    assert_cookie @cookies.deleted_keys[:tender_name], :domain => Tender::MultiPass.cookie_domain
>>>>>>> c5cfe3d5
  end
end

class TenderMultipassWithOptionsTest < Test::Unit::TestCase
  def setup
    Tender::MultiPass.backend = :hash
    @user    = Tender::TestUser.new("seaguy@hero.com")
    @cookies = Tender::TestCookieJar.new 
    @user.tender_multipass(@cookies, :expires => 1234, :foo => 'bar')
  end

  def test_custom_tender_cookie_is_set
    assert_cookie @cookies[:tender_foo], :value => 'bar', :domain => Tender::MultiPass.cookie_domain
  end

  def test_tender_email_cookie_is_set
    assert_cookie @cookies[:tender_email], :value => @user.email, :domain => Tender::MultiPass.cookie_domain
  end

  def test_tender_expires_cookie_is_set
    assert_cookie @cookies[:tender_expires], :value => "1234", :domain => Tender::MultiPass.cookie_domain
  end

  def test_tender_hash_cookie_is_set
    digest = OpenSSL::Digest::Digest.new("SHA1")
    hash   = OpenSSL::HMAC.hexdigest(digest, Tender::MultiPass.site_key, "#{Tender::MultiPass.support_domain}/#{@user.email}/1234")
    assert_cookie @cookies[:tender_email], :value => @user.email, :domain => Tender::MultiPass.cookie_domain
  end
end

class TenderMultipassWithDefaultOptionsTest < Test::Unit::TestCase
  def setup
    Tender::MultiPass.backend = :hash
    @user    = Tender::DefaultOptionUser.new("seaguy@hero.com")
    @cookies = Tender::TestCookieJar.new 
    @user.tender_multipass(@cookies, :expires => 1234)
  end

  def test_default_tender_cookie_is_set
    assert_cookie @cookies[:tender_bar], :value => 'foo', :domain => Tender::MultiPass.cookie_domain
  end

  def test_tender_email_cookie_is_set
    assert_cookie @cookies[:tender_email], :value => @user.email, :domain => Tender::MultiPass.cookie_domain
  end

  def test_tender_expires_cookie_is_set
    assert_cookie @cookies[:tender_expires], :value => "1234", :domain => Tender::MultiPass.cookie_domain
  end
  
  def test_tender_hash_cookie_is_set
    digest = OpenSSL::Digest::Digest.new("SHA1")
    hash   = OpenSSL::HMAC.hexdigest(digest, Tender::MultiPass.site_key, "#{Tender::MultiPass.support_domain}/#{@user.email}/1234")
    assert_equal({ :value => hash, :domain => Tender::MultiPass.cookie_domain },      @cookies[:tender_hash])
  end
  
end

class TenderMultipassWithNameTest < Test::Unit::TestCase
  def setup
<<<<<<< HEAD
    Tender::MultiPass.backend = :hash
    @user    = Tender::TestUser.new("seaguy@hero.com")
=======
    @user    = Tender::TestUser.new("seaguy@hero.com", "Sea Guy")
>>>>>>> c5cfe3d5
    @cookies = Tender::TestCookieJar.new 
    @user.tender_multipass(@cookies, :expires => 1234, :name_field => :name)
  end

  def test_tender_name_is_set
    assert_equal({ :value => "Sea Guy", :domain => Tender::MultiPass.cookie_domain }, @cookies[:tender_name])
  end

  def test_tender_hash_cookie_is_set
    digest = OpenSSL::Digest::Digest.new("SHA1")
    hash   = OpenSSL::HMAC.hexdigest(digest, Tender::MultiPass.site_key, "#{Tender::MultiPass.support_domain}/#{@user.email}/1234/Sea Guy")
    assert_equal({ :value => hash, :domain => Tender::MultiPass.cookie_domain },      @cookies[:tender_hash])
  end
end<|MERGE_RESOLUTION|>--- conflicted
+++ resolved
@@ -1,48 +1,10 @@
 require File.join(File.dirname(__FILE__), 'test_helper')
 
-<<<<<<< HEAD
 class TenderMultipassTest < Test::Unit::TestCase
   def setup
     Tender::MultiPass.backend = :hash
-    @user    = Tender::TestUser.new("seaguy@hero.com")
-    @cookies = {}
-=======
-module Tender
-  class TestUser < Struct.new(:email, :name)
-    include Tender::MultiPassMethods
-  end
-
-  class DefaultOptionUser < TestUser
-    tender_multipass do |user|
-      {:bar => 'foo'}
-    end
-  end
-
-  MultiPass.site_key       = "abc"
-  MultiPass.support_domain = "help.xoo.com"
-  MultiPass.cookie_domain  = ".xoo.com"
-
-  class TestCookieJar < Hash
-    attr_reader :deleted_keys
-
-    def delete(key, opts = {})
-      @deleted_keys ||= {}
-      @deleted_keys[key] = opts
-    end
-  end
-end
-
-class Test::Unit::TestCase
-  def assert_cookie(cookie, expected)
-    assert_equal expected, cookie
-  end
-end
-
-class TenderMultipassTest < Test::Unit::TestCase
-  def setup
     @user    = Tender::TestUser.new("seaguy@hero.com", "Joe Seaguy")
-    @cookies = Tender::TestCookieJar.new 
->>>>>>> c5cfe3d5
+    @cookies = Tender::TestCookieJar.new
     @user.tender_multipass(@cookies, 1234)
   end
 
@@ -66,7 +28,6 @@
     assert_nil @cookies[:tender_name]
   end
 
-<<<<<<< HEAD
   def test_tender_hash_cookie_is_set
     digest = OpenSSL::Digest::Digest.new("SHA1")
     hash   = OpenSSL::HMAC.hexdigest(digest, Tender::MultiPass.site_key, "#{Tender::MultiPass.support_domain}/#{@user.email}/1234")
@@ -87,7 +48,7 @@
     digest = OpenSSL::Digest::Digest.new("SHA1")
     hash   = OpenSSL::HMAC.hexdigest(digest, Tender::MultiPass.site_key, "#{Tender::MultiPass.support_domain}/#{@user.email}/1234/jacob")
     assert_equal @cookies[:tender_hash], :value => hash, :domain => Tender::MultiPass.cookie_domain
-=======
+  end
 end
 
 class TenderExpireTest < Test::Unit::TestCase
@@ -112,7 +73,6 @@
   
   def test_tender_name_cookie_is_eaten
     assert_cookie @cookies.deleted_keys[:tender_name], :domain => Tender::MultiPass.cookie_domain
->>>>>>> c5cfe3d5
   end
 end
 
@@ -166,30 +126,24 @@
   def test_tender_hash_cookie_is_set
     digest = OpenSSL::Digest::Digest.new("SHA1")
     hash   = OpenSSL::HMAC.hexdigest(digest, Tender::MultiPass.site_key, "#{Tender::MultiPass.support_domain}/#{@user.email}/1234")
-    assert_equal({ :value => hash, :domain => Tender::MultiPass.cookie_domain },      @cookies[:tender_hash])
+    assert_equal @cookies[:tender_hash], :value => hash, :domain => Tender::MultiPass.cookie_domain
   end
-  
 end
 
 class TenderMultipassWithNameTest < Test::Unit::TestCase
   def setup
-<<<<<<< HEAD
-    Tender::MultiPass.backend = :hash
-    @user    = Tender::TestUser.new("seaguy@hero.com")
-=======
     @user    = Tender::TestUser.new("seaguy@hero.com", "Sea Guy")
->>>>>>> c5cfe3d5
     @cookies = Tender::TestCookieJar.new 
     @user.tender_multipass(@cookies, :expires => 1234, :name_field => :name)
   end
 
   def test_tender_name_is_set
-    assert_equal({ :value => "Sea Guy", :domain => Tender::MultiPass.cookie_domain }, @cookies[:tender_name])
+    assert_cookie @cookies[:tender_name], :value => "Sea Guy", :domain => Tender::MultiPass.cookie_domain
   end
 
   def test_tender_hash_cookie_is_set
     digest = OpenSSL::Digest::Digest.new("SHA1")
     hash   = OpenSSL::HMAC.hexdigest(digest, Tender::MultiPass.site_key, "#{Tender::MultiPass.support_domain}/#{@user.email}/1234/Sea Guy")
-    assert_equal({ :value => hash, :domain => Tender::MultiPass.cookie_domain },      @cookies[:tender_hash])
+    assert_cookie @cookies[:tender_hash], :value => hash, :domain => Tender::MultiPass.cookie_domain
   end
 end